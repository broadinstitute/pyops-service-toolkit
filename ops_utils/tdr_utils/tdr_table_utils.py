--- conflicted
+++ resolved
@@ -23,25 +23,6 @@
         """
         Initialize the SetUpTDRTables class.
 
-<<<<<<< HEAD
-        Args:
-            tdr (TDR): An instance of the TDR class.
-            dataset_id (str): The ID of the dataset.
-            table_info_dict (dict): A dictionary containing table information. Example looks like
-                {
-                    target_table_name: {
-                        "table_name": target_table_name,
-                        "primary_key": primary_key_column_name,
-                        "ingest_metadata": updated_metrics,
-                        "datePartitionOptions": None
-                    }
-                }
-            all_fields_non_required (bool): A boolean indicating whether all columns are non-required.
-            force_disparate_rows_to_string (bool): A boolean indicating whether disparate rows should be forced to
-                string.
-            ignore_existing_schema_mismatch (bool): A boolean indicating whether to not fail on data type not
-                matching existing schema.
-=======
         **Args:**
         - tdr (`ops_utils.tdr_utils.tdr_api_utils.TDR`): An instance of the TDR class.
         - dataset_id (str): The ID of the dataset.
@@ -52,7 +33,6 @@
                 string. Defaults to `False`.
         - ignore_existing_schema_mismatch (bool): A boolean indicating whether to not fail on data type not
                 matching existing schema. Defaults to `False`.
->>>>>>> ef1cc67d
         """
         self.tdr = tdr
         """@private"""
