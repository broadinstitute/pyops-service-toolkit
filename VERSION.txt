--- conflicted
+++ resolved
@@ -1,8 +1,5 @@
-3.0.0
-<<<<<<< HEAD
-- Make the Jira utilities more configurable
-    - Add the ability to provide the GCP project where the JIRA API key is stored
-    - Add the ability to provide the key name containing the JIRA API key
-=======
-- Remove unused "cloud_type" parameter as a requirement to the BatchCopyAndIngest class
->>>>>>> 7c8118c2
+4.0.0
+**This release includes breaking changes** 
+- Make the Jira utilities configurable so that the Jira API key can be stored in any GCP project  
+    - Add required parameter `gcp_project_id` to `Jira` class
+    - Add required parameter `jira_api_key_secret_name` to `Jira` class 