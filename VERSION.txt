--- conflicted
+++ resolved
@@ -1,7 +1,2 @@
-<<<<<<< HEAD
-11.7.1
-- Add time remaining display for batch TDR job execution.
-=======
-12.2.0
-- When updating columns in TDR convert to str in case it is an int and subsitution does not work
->>>>>>> 91997f9d
+12.2.1
+- Add time remaining display for batch TDR job execution.