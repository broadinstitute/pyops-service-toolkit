<<<<<<< HEAD
1.9.0
- Add new Terra functionalities
    - Add ability to delete an entire entity from a Terra workspace
    - Add ability to save an entity version within a Terra workspace
=======
1.8.3
- Add more tests for TDR API utils
>>>>>>> ffc45b19
<|MERGE_RESOLUTION|>--- conflicted
+++ resolved
@@ -1,9 +1,4 @@
-<<<<<<< HEAD
 1.9.0
 - Add new Terra functionalities
     - Add ability to delete an entire entity from a Terra workspace
-    - Add ability to save an entity version within a Terra workspace
-=======
-1.8.3
-- Add more tests for TDR API utils
->>>>>>> ffc45b19
+    - Add ability to save an entity version within a Terra workspace