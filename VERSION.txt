<<<<<<< HEAD
4.1.0
 - Add unit tests for the Csv utilities class
=======
5.0.0
**This release includes breaking changes** 
- Make dataset spelling consistent throughout the codebase
- Move request_util and terra_util up a level in the directory structure
>>>>>>> 18169fd3
<|MERGE_RESOLUTION|>--- conflicted
+++ resolved
@@ -1,9 +1,2 @@
-<<<<<<< HEAD
-4.1.0
- - Add unit tests for the Csv utilities class
-=======
-5.0.0
-**This release includes breaking changes** 
-- Make dataset spelling consistent throughout the codebase
-- Move request_util and terra_util up a level in the directory structure
->>>>>>> 18169fd3
+5.1.0
+- Add unit tests for the Csv utilities class