2.0.0
<<<<<<< HEAD
- Make the Jira utilities more configurable
    - Add the ability to provide the GCP project where the JIRA API key is stored
    - Add the ability to provide the key name containing the JIRA API key
=======
- Remove duplicate functions that write to a GCP file
>>>>>>> 836aabb6
<|MERGE_RESOLUTION|>--- conflicted
+++ resolved
@@ -1,8 +1,4 @@
-2.0.0
-<<<<<<< HEAD
+3.0.0
 - Make the Jira utilities more configurable
     - Add the ability to provide the GCP project where the JIRA API key is stored
-    - Add the ability to provide the key name containing the JIRA API key
-=======
-- Remove duplicate functions that write to a GCP file
->>>>>>> 836aabb6
+    - Add the ability to provide the key name containing the JIRA API key