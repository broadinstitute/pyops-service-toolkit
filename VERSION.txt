<<<<<<< HEAD
6.2.1
- Adding unit tests for gcp util
=======
6.3.0
- Added unit tests for `GoogleCalendar` utility functions.
>>>>>>> c3055985
<|MERGE_RESOLUTION|>--- conflicted
+++ resolved
@@ -1,7 +1,2 @@
-<<<<<<< HEAD
-6.2.1
-- Adding unit tests for gcp util
-=======
-6.3.0
-- Added unit tests for `GoogleCalendar` utility functions.
->>>>>>> c3055985
+6.3.1
+- Adding unit tests for gcp util