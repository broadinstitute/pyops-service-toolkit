--- conflicted
+++ resolved
@@ -1,7 +1,2 @@
-<<<<<<< HEAD
 10.0.0
-- Update all TDR utilities to return entire response objects when possible for consistency
-=======
-9.0.1
-- Updating Contrib.md w/ instructions for adding tests
->>>>>>> 08adb403
+- Update all TDR utilities to return entire response objects when possible for consistency