--- conflicted
+++ resolved
@@ -14,15 +14,10 @@
 ## Releases and Installing a Specific Version
 
 ### Versioning
-<<<<<<< HEAD
+
 With each PR, a GitHub action will run to ensure that the [VERSION.txt](VERSION.txt) file has been updated. The
 contents of the `VERSION.txt` file are used both for tagging the release _and_ adding release notes. When updating
 this file, be sure to update both the version AND the release notes that should be used.
-=======
-With each PR, a GitHub action will run to ensure that the [VERSION.txt](VERSION.txt) file has been updated. The 
-contents of the `VERSION.txt` file are used both for tagging the release _and_ adding release notes. When updating 
-this file, be sure to update both the version AND the release notes that should be used.   
->>>>>>> eafb0895
 
 * Update the version within the `VERSION.txt` file according to what has been changed.
   * Given the versioning standard outlined as MAJOR.MINOR.PATCH, update your version according to what has been updated
@@ -31,15 +26,7 @@
   backwards-compatible bug fixes. For more information on versioning, see [here](https://semver.org/).
 * Update the release notes with a short description of what has been changed as part of your PR
 
-<<<<<<< HEAD
-### Releases
-With each merge to `main`, a GitHub action will automatically run to create a new release and tag it using the
-version indicated in the [VERSION.txt](VERSION.txt) file. All releases can be found [here](https://github.com/broadinstitute/ops_util_module/releases).
 
-### Installing a specific version
-In downstream repositories or tools that are using this module, you can pin or install specific versions using the
-following syntax:
-=======
 ### Releases 
 With each merge to `main`, a GitHub action will automatically run to create a new release and tag it using the 
 version indicated in the [VERSION.txt](VERSION.txt) file. All releases and their tags can be found [here](https://github.com/broadinstitute/pyops-service-toolkit/releases).
@@ -49,17 +36,12 @@
 pinned in the `requirements.txt` file.** This is recommended to prevent any breaking changes that are introduced in 
 this repository from breaking your downstream code. A specific version can be pinned or installed using the following syntax: 
 
->>>>>>> eafb0895
 ```bash
 git+https://github.com/broadinstitute/pyops-service-toolkit.git@{VERSION_TAG}#egg=pyops-service-toolkit
 ```
-<<<<<<< HEAD
-So for example, if you wanted to install version `0.1.0`, you would pin the version in your `requirements.txt` file
-like this:
-=======
+
 So for example, if you wanted to install version `v1.1.0`, you would pin the version in your `requirements.txt` file 
 like this: 
->>>>>>> eafb0895
 ```bash
 git+https://github.com/broadinstitute/pyops-service-toolkit.git@v1.1.0#egg=pyops-service-toolkit
 ```
@@ -75,20 +57,13 @@
 # TDR api utils
 from ops_utils.tdr_utils.tdr_api_utils import TDR
 ```
-<<<<<<< HEAD
-If that works successfully, you could then run something like:
+
+You could then run something like: 
 ```
 print(TDR.TDR_LINK)
 ```
 which should return `https://data.terra.bio/api/repository/v1`
-=======
-You could then run something like: 
-```
-print(TDR.TDR_LINK)
-``` 
-which should return `https://data.terra.bio/api/repository/v1`
 
 ---
 
-If you're interested in contributing to this repository, see [CONTRIBUTING.md](CONTRIBUTING.md).
->>>>>>> eafb0895
+If you're interested in contributing to this repository, see [CONTRIBUTING.md](CONTRIBUTING.md).